// SPDX-FileCopyrightText: Copyright 2018 yuzu Emulator Project
// SPDX-License-Identifier: GPL-2.0-or-later

#include <algorithm>
#include <bitset>
#include <chrono>
#include <optional>
#include <thread>
#include <unordered_set>
#include <utility>
#include <vector>

#include "common/assert.h"
#include "common/literals.h"
#include "common/polyfill_ranges.h"
#include "common/settings.h"
#include "video_core/vulkan_common/nsight_aftermath_tracker.h"
#include "video_core/vulkan_common/vma.h"
#include "video_core/vulkan_common/vulkan_device.h"
#include "video_core/vulkan_common/vulkan_wrapper.h"

#if defined(ANDROID) && defined(ARCHITECTURE_arm64)
#include <adrenotools/bcenabler.h>
#endif

namespace Vulkan {
using namespace Common::Literals;
namespace {
namespace Alternatives {
constexpr std::array STENCIL8_UINT{
    VK_FORMAT_D16_UNORM_S8_UINT,
    VK_FORMAT_D24_UNORM_S8_UINT,
    VK_FORMAT_D32_SFLOAT_S8_UINT,
    VK_FORMAT_UNDEFINED,
};

constexpr std::array DEPTH24_UNORM_STENCIL8_UINT{
    VK_FORMAT_D32_SFLOAT_S8_UINT,
    VK_FORMAT_D16_UNORM_S8_UINT,
    VK_FORMAT_UNDEFINED,
};

constexpr std::array DEPTH16_UNORM_STENCIL8_UINT{
    VK_FORMAT_D24_UNORM_S8_UINT,
    VK_FORMAT_D32_SFLOAT_S8_UINT,
    VK_FORMAT_UNDEFINED,
};

constexpr std::array B5G6R5_UNORM_PACK16{
    VK_FORMAT_R5G6B5_UNORM_PACK16,
    VK_FORMAT_UNDEFINED,
};

constexpr std::array R4G4_UNORM_PACK8{
    VK_FORMAT_R8_UNORM,
    VK_FORMAT_UNDEFINED,
};

constexpr std::array R16G16B16_SFLOAT{
    VK_FORMAT_R16G16B16A16_SFLOAT,
    VK_FORMAT_UNDEFINED,
};

constexpr std::array R16G16B16_SSCALED{
    VK_FORMAT_R16G16B16A16_SSCALED,
    VK_FORMAT_UNDEFINED,
};

constexpr std::array R8G8B8_SSCALED{
    VK_FORMAT_R8G8B8A8_SSCALED,
    VK_FORMAT_UNDEFINED,
};

constexpr std::array VK_FORMAT_R32G32B32_SFLOAT{
    VK_FORMAT_R32G32B32A32_SFLOAT,
    VK_FORMAT_UNDEFINED,
};

constexpr std::array VK_FORMAT_A4B4G4R4_UNORM_PACK16{
    VK_FORMAT_R4G4B4A4_UNORM_PACK16,
    VK_FORMAT_UNDEFINED,
};

} // namespace Alternatives

// Static GetFormatProperties function is removed, logic moved to Device constructor

template <typename T>
void SetNext(void**& next, T& data) {
    *next = &data;
    next = &data.pNext;
}

constexpr const VkFormat* GetFormatAlternatives(VkFormat format) {
    switch (format) {
    case VK_FORMAT_S8_UINT:
        return Alternatives::STENCIL8_UINT.data();
    case VK_FORMAT_D24_UNORM_S8_UINT:
        return Alternatives::DEPTH24_UNORM_STENCIL8_UINT.data();
    case VK_FORMAT_D16_UNORM_S8_UINT:
        return Alternatives::DEPTH16_UNORM_STENCIL8_UINT.data();
    case VK_FORMAT_B5G6R5_UNORM_PACK16:
        return Alternatives::B5G6R5_UNORM_PACK16.data();
    case VK_FORMAT_R4G4_UNORM_PACK8:
        return Alternatives::R4G4_UNORM_PACK8.data();
    case VK_FORMAT_R16G16B16_SFLOAT:
        return Alternatives::R16G16B16_SFLOAT.data();
    case VK_FORMAT_R16G16B16_SSCALED:
        return Alternatives::R16G16B16_SSCALED.data();
    case VK_FORMAT_R8G8B8_SSCALED:
        return Alternatives::R8G8B8_SSCALED.data();
    case VK_FORMAT_R32G32B32_SFLOAT:
        return Alternatives::VK_FORMAT_R32G32B32_SFLOAT.data();
    case VK_FORMAT_A4B4G4R4_UNORM_PACK16_EXT:
        return Alternatives::VK_FORMAT_A4B4G4R4_UNORM_PACK16.data();
    default:
        return nullptr;
    }
}

VkFormatFeatureFlags GetFormatFeatures(VkFormatProperties properties, FormatType format_type) {
    switch (format_type) {
    case FormatType::Linear:
        return properties.linearTilingFeatures;
    case FormatType::Optimal:
        return properties.optimalTilingFeatures;
    case FormatType::Buffer:
        return properties.bufferFeatures;
    default:
        return {};
    }
}

// Removed static GetFormatProperties, content will be in Device constructor body
// static constexpr std::array formats_to_query { ... } will be defined in constructor or as a static const member

VkFormatFeatureFlags GetFormatFeatures(VkFormatProperties properties, FormatType format_type) {
    switch (format_type) {
    case FormatType::Linear:
        return properties.linearTilingFeatures;
    case FormatType::Optimal:
        return properties.optimalTilingFeatures;
    case FormatType::Buffer:
        return properties.bufferFeatures;
    default:
        return {};
    }
}

#if defined(ANDROID) && defined(ARCHITECTURE_arm64)
        VK_FORMAT_A2B10G10R10_SNORM_PACK32,
        VK_FORMAT_A2B10G10R10_SSCALED_PACK32,
        VK_FORMAT_A2B10G10R10_UINT_PACK32,
        VK_FORMAT_A2B10G10R10_UNORM_PACK32,
        VK_FORMAT_A2B10G10R10_USCALED_PACK32,
        VK_FORMAT_A2R10G10B10_UNORM_PACK32,
        VK_FORMAT_A8B8G8R8_SINT_PACK32,
        VK_FORMAT_A8B8G8R8_SNORM_PACK32,
        VK_FORMAT_A8B8G8R8_SRGB_PACK32,
        VK_FORMAT_A8B8G8R8_UINT_PACK32,
        VK_FORMAT_A8B8G8R8_UNORM_PACK32,
        VK_FORMAT_ASTC_10x10_SRGB_BLOCK,
        VK_FORMAT_ASTC_10x10_UNORM_BLOCK,
        VK_FORMAT_ASTC_10x5_SRGB_BLOCK,
        VK_FORMAT_ASTC_10x5_UNORM_BLOCK,
        VK_FORMAT_ASTC_10x6_SRGB_BLOCK,
        VK_FORMAT_ASTC_10x6_UNORM_BLOCK,
        VK_FORMAT_ASTC_10x8_SRGB_BLOCK,
        VK_FORMAT_ASTC_10x8_UNORM_BLOCK,
        VK_FORMAT_ASTC_12x10_SRGB_BLOCK,
        VK_FORMAT_ASTC_12x10_UNORM_BLOCK,
        VK_FORMAT_ASTC_12x12_SRGB_BLOCK,
        VK_FORMAT_ASTC_12x12_UNORM_BLOCK,
        VK_FORMAT_ASTC_4x4_SRGB_BLOCK,
        VK_FORMAT_ASTC_4x4_UNORM_BLOCK,
        VK_FORMAT_ASTC_5x4_SRGB_BLOCK,
        VK_FORMAT_ASTC_5x4_UNORM_BLOCK,
        VK_FORMAT_ASTC_5x5_SRGB_BLOCK,
        VK_FORMAT_ASTC_5x5_UNORM_BLOCK,
        VK_FORMAT_ASTC_6x5_SRGB_BLOCK,
        VK_FORMAT_ASTC_6x5_UNORM_BLOCK,
        VK_FORMAT_ASTC_6x6_SRGB_BLOCK,
        VK_FORMAT_ASTC_6x6_UNORM_BLOCK,
        VK_FORMAT_ASTC_8x5_SRGB_BLOCK,
        VK_FORMAT_ASTC_8x5_UNORM_BLOCK,
        VK_FORMAT_ASTC_8x6_SRGB_BLOCK,
        VK_FORMAT_ASTC_8x6_UNORM_BLOCK,
        VK_FORMAT_ASTC_8x8_SRGB_BLOCK,
        VK_FORMAT_ASTC_8x8_UNORM_BLOCK,
        VK_FORMAT_B10G11R11_UFLOAT_PACK32,
        VK_FORMAT_B4G4R4A4_UNORM_PACK16,
        VK_FORMAT_B5G5R5A1_UNORM_PACK16,
        VK_FORMAT_B5G6R5_UNORM_PACK16,
        VK_FORMAT_B8G8R8A8_SRGB,
        VK_FORMAT_B8G8R8A8_UNORM,
        VK_FORMAT_BC1_RGBA_SRGB_BLOCK,
        VK_FORMAT_BC1_RGBA_UNORM_BLOCK,
        VK_FORMAT_BC2_SRGB_BLOCK,
        VK_FORMAT_BC2_UNORM_BLOCK,
        VK_FORMAT_BC3_SRGB_BLOCK,
        VK_FORMAT_BC3_UNORM_BLOCK,
        VK_FORMAT_BC4_SNORM_BLOCK,
        VK_FORMAT_BC4_UNORM_BLOCK,
        VK_FORMAT_BC5_SNORM_BLOCK,
        VK_FORMAT_BC5_UNORM_BLOCK,
        VK_FORMAT_BC6H_SFLOAT_BLOCK,
        VK_FORMAT_BC6H_UFLOAT_BLOCK,
        VK_FORMAT_BC7_SRGB_BLOCK,
        VK_FORMAT_BC7_UNORM_BLOCK,
        VK_FORMAT_D16_UNORM,
        VK_FORMAT_D16_UNORM_S8_UINT,
        VK_FORMAT_X8_D24_UNORM_PACK32,
        VK_FORMAT_D24_UNORM_S8_UINT,
        VK_FORMAT_D32_SFLOAT,
        VK_FORMAT_D32_SFLOAT_S8_UINT,
        VK_FORMAT_E5B9G9R9_UFLOAT_PACK32,
        VK_FORMAT_R16G16B16A16_SFLOAT,
        VK_FORMAT_R16G16B16A16_SINT,
        VK_FORMAT_R16G16B16A16_SNORM,
        VK_FORMAT_R16G16B16A16_SSCALED,
        VK_FORMAT_R16G16B16A16_UINT,
        VK_FORMAT_R16G16B16A16_UNORM,
        VK_FORMAT_R16G16B16A16_USCALED,
        VK_FORMAT_R16G16B16_SFLOAT,
        VK_FORMAT_R16G16B16_SINT,
        VK_FORMAT_R16G16B16_SNORM,
        VK_FORMAT_R16G16B16_SSCALED,
        VK_FORMAT_R16G16B16_UINT,
        VK_FORMAT_R16G16B16_UNORM,
        VK_FORMAT_R16G16B16_USCALED,
        VK_FORMAT_R16G16_SFLOAT,
        VK_FORMAT_R16G16_SINT,
        VK_FORMAT_R16G16_SNORM,
        VK_FORMAT_R16G16_SSCALED,
        VK_FORMAT_R16G16_UINT,
        VK_FORMAT_R16G16_UNORM,
        VK_FORMAT_R16G16_USCALED,
        VK_FORMAT_R16_SFLOAT,
        VK_FORMAT_R16_SINT,
        VK_FORMAT_R16_SNORM,
        VK_FORMAT_R16_SSCALED,
        VK_FORMAT_R16_UINT,
        VK_FORMAT_R16_UNORM,
        VK_FORMAT_R16_USCALED,
        VK_FORMAT_R32G32B32A32_SFLOAT,
        VK_FORMAT_R32G32B32A32_SINT,
        VK_FORMAT_R32G32B32A32_UINT,
        VK_FORMAT_R32G32B32_SFLOAT,
        VK_FORMAT_R32G32B32_SINT,
        VK_FORMAT_R32G32B32_UINT,
        VK_FORMAT_R32G32_SFLOAT,
        VK_FORMAT_R32G32_SINT,
        VK_FORMAT_R32G32_UINT,
        VK_FORMAT_R32_SFLOAT,
        VK_FORMAT_R32_SINT,
        VK_FORMAT_R32_UINT,
        VK_FORMAT_R4G4B4A4_UNORM_PACK16,
        VK_FORMAT_A4B4G4R4_UNORM_PACK16_EXT,
        VK_FORMAT_R4G4_UNORM_PACK8,
        VK_FORMAT_R5G5B5A1_UNORM_PACK16,
        VK_FORMAT_R5G6B5_UNORM_PACK16,
        VK_FORMAT_R8G8B8A8_SINT,
        VK_FORMAT_R8G8B8A8_SNORM,
        VK_FORMAT_R8G8B8A8_SRGB,
        VK_FORMAT_R8G8B8A8_SSCALED,
        VK_FORMAT_R8G8B8A8_UINT,
        VK_FORMAT_R8G8B8A8_UNORM,
        VK_FORMAT_R8G8B8A8_USCALED,
        VK_FORMAT_R8G8B8_SINT,
        VK_FORMAT_R8G8B8_SNORM,
        VK_FORMAT_R8G8B8_SSCALED,
        VK_FORMAT_R8G8B8_UINT,
        VK_FORMAT_R8G8B8_UNORM,
        VK_FORMAT_R8G8B8_USCALED,
        VK_FORMAT_R8G8_SINT,
        VK_FORMAT_R8G8_SNORM,
        VK_FORMAT_R8G8_SSCALED,
        VK_FORMAT_R8G8_UINT,
        VK_FORMAT_R8G8_UNORM,
        VK_FORMAT_R8G8_USCALED,
        VK_FORMAT_R8_SINT,
        VK_FORMAT_R8_SNORM,
        VK_FORMAT_R8_SSCALED,
        VK_FORMAT_R8_UINT,
        VK_FORMAT_R8_UNORM,
        VK_FORMAT_R8_USCALED,
        VK_FORMAT_S8_UINT,
    };
    std::unordered_map<VkFormat, VkFormatProperties> format_properties;
    for (const auto format : formats) {
        format_properties.emplace(format, physical.GetFormatProperties(format));
    }
    return format_properties;
}

#if defined(ANDROID) && defined(ARCHITECTURE_arm64)
void OverrideBcnFormats(std::unordered_map<VkFormat, VkFormatProperties>& format_properties) {
    // These properties are extracted from Adreno driver 512.687.0
    constexpr VkFormatFeatureFlags tiling_features{
        VK_FORMAT_FEATURE_SAMPLED_IMAGE_BIT | VK_FORMAT_FEATURE_BLIT_SRC_BIT |
        VK_FORMAT_FEATURE_SAMPLED_IMAGE_FILTER_LINEAR_BIT | VK_FORMAT_FEATURE_TRANSFER_SRC_BIT |
        VK_FORMAT_FEATURE_TRANSFER_DST_BIT};

    constexpr VkFormatFeatureFlags buffer_features{VK_FORMAT_FEATURE_UNIFORM_TEXEL_BUFFER_BIT};

    static constexpr std::array bcn_formats{
        VK_FORMAT_BC1_RGBA_SRGB_BLOCK, VK_FORMAT_BC1_RGBA_UNORM_BLOCK, VK_FORMAT_BC2_SRGB_BLOCK,
        VK_FORMAT_BC2_UNORM_BLOCK,     VK_FORMAT_BC3_SRGB_BLOCK,       VK_FORMAT_BC3_UNORM_BLOCK,
        VK_FORMAT_BC4_SNORM_BLOCK,     VK_FORMAT_BC4_UNORM_BLOCK,      VK_FORMAT_BC5_SNORM_BLOCK,
        VK_FORMAT_BC5_UNORM_BLOCK,     VK_FORMAT_BC6H_SFLOAT_BLOCK,    VK_FORMAT_BC6H_UFLOAT_BLOCK,
        VK_FORMAT_BC7_SRGB_BLOCK,      VK_FORMAT_BC7_UNORM_BLOCK,
    };

    for (const auto format : bcn_formats) {
        format_properties[format].linearTilingFeatures = tiling_features;
        format_properties[format].optimalTilingFeatures = tiling_features;
        format_properties[format].bufferFeatures = buffer_features;
    }
}
#endif

NvidiaArchitecture GetNvidiaArchitecture(vk::PhysicalDevice physical,
                                         const std::set<std::string, std::less<>>& exts) {
    if (exts.contains(VK_KHR_FRAGMENT_SHADING_RATE_EXTENSION_NAME)) {
        VkPhysicalDeviceFragmentShadingRatePropertiesKHR shading_rate_props{};
        shading_rate_props.sType =
            VK_STRUCTURE_TYPE_PHYSICAL_DEVICE_FRAGMENT_SHADING_RATE_PROPERTIES_KHR;
        VkPhysicalDeviceProperties2 physical_properties{};
        physical_properties.sType = VK_STRUCTURE_TYPE_PHYSICAL_DEVICE_PROPERTIES_2;
        physical_properties.pNext = &shading_rate_props;
        physical.GetProperties2(physical_properties);
        if (shading_rate_props.primitiveFragmentShadingRateWithMultipleViewports) {
            // Only Ampere and newer support this feature
            // TODO: Find a way to differentiate Ampere and Ada
            return NvidiaArchitecture::Arch_AmpereOrNewer;
        }
        return NvidiaArchitecture::Arch_Turing;
    }

    if (exts.contains(VK_EXT_BLEND_OPERATION_ADVANCED_EXTENSION_NAME)) {
        VkPhysicalDeviceBlendOperationAdvancedPropertiesEXT advanced_blending_props{};
        advanced_blending_props.sType =
            VK_STRUCTURE_TYPE_PHYSICAL_DEVICE_BLEND_OPERATION_ADVANCED_PROPERTIES_EXT;
        VkPhysicalDeviceProperties2 physical_properties{};
        physical_properties.sType = VK_STRUCTURE_TYPE_PHYSICAL_DEVICE_PROPERTIES_2;
        physical_properties.pNext = &advanced_blending_props;
        physical.GetProperties2(physical_properties);
        if (advanced_blending_props.advancedBlendMaxColorAttachments == 1) {
            return NvidiaArchitecture::Arch_Maxwell;
        }

        if (exts.contains(VK_EXT_CONSERVATIVE_RASTERIZATION_EXTENSION_NAME)) {
            VkPhysicalDeviceConservativeRasterizationPropertiesEXT conservative_raster_props{};
            conservative_raster_props.sType =
                VK_STRUCTURE_TYPE_PHYSICAL_DEVICE_CONSERVATIVE_RASTERIZATION_PROPERTIES_EXT;
            physical_properties.pNext = &conservative_raster_props;
            physical.GetProperties2(physical_properties);
            if (conservative_raster_props.degenerateLinesRasterized) {
                return NvidiaArchitecture::Arch_Volta;
            }
            return NvidiaArchitecture::Arch_Pascal;
        }
    }

    return NvidiaArchitecture::Arch_KeplerOrOlder;
}

std::vector<const char*> ExtensionListForVulkan(
    const std::set<std::string, std::less<>>& extensions) {
    std::vector<const char*> output;
    output.reserve(extensions.size());
    for (const auto& extension : extensions) {
        output.push_back(extension.c_str());
    }
    return output;
}

} // Anonymous namespace

void Device::RemoveExtension(bool& extension, const std::string& extension_name) {
    extension = false;
    loaded_extensions.erase(extension_name);
}

void Device::RemoveExtensionIfUnsuitable(bool is_suitable, const std::string& extension_name) {
    if (loaded_extensions.contains(extension_name) && !is_suitable) {
        LOG_WARNING(Render_Vulkan, "Removing unsuitable extension {}", extension_name);
        this->RemoveExtension(is_suitable, extension_name);
    }
}

template <typename Feature>
void Device::RemoveExtensionFeature(bool& extension, Feature& feature,
                                    const std::string& extension_name) {
    // Unload extension.
    this->RemoveExtension(extension, extension_name);

    // Save sType and pNext for chain.
    VkStructureType sType = feature.sType;
    void* pNext = feature.pNext;

    // Clear feature struct and restore chain.
    feature = {};
    feature.sType = sType;
    feature.pNext = pNext;
}

template <typename Feature>
void Device::RemoveExtensionFeatureIfUnsuitable(bool is_suitable, Feature& feature,
                                                const std::string& extension_name) {
    if (loaded_extensions.contains(extension_name) && !is_suitable) {
        LOG_WARNING(Render_Vulkan, "Removing features for unsuitable extension {}", extension_name);
        this->RemoveExtensionFeature(is_suitable, feature, extension_name);
    }
}

Device::Device(VkInstance instance_, vk::PhysicalDevice physical_, VkSurfaceKHR surface,
               const vk::InstanceDispatch& dld_)
    : instance{instance_}, dld{dld_}, physical{physical_}, allocator{} { // format_properties initialized below
    // Get suitability and device properties.
    const bool is_suitable = GetSuitability(surface != nullptr); // This call populates extensions members

    // Populate format_properties and format_features2_map
    // Define formats_to_query here or as a static member
    static constexpr std::array formats_to_query{
        VK_FORMAT_A1R5G5B5_UNORM_PACK16,
        VK_FORMAT_A2B10G10R10_SINT_PACK32,
        VK_FORMAT_A2B10G10R10_SNORM_PACK32,
        VK_FORMAT_A2B10G10R10_SSCALED_PACK32,
        VK_FORMAT_A2B10G10R10_UINT_PACK32,
        VK_FORMAT_A2B10G10R10_UNORM_PACK32,
        VK_FORMAT_A2B10G10R10_USCALED_PACK32,
        VK_FORMAT_A2R10G10B10_UNORM_PACK32,
        VK_FORMAT_A8B8G8R8_SINT_PACK32,
        VK_FORMAT_A8B8G8R8_SNORM_PACK32,
        VK_FORMAT_A8B8G8R8_SRGB_PACK32,
        VK_FORMAT_A8B8G8R8_UINT_PACK32,
        VK_FORMAT_A8B8G8R8_UNORM_PACK32,
        VK_FORMAT_ASTC_10x10_SRGB_BLOCK,
        VK_FORMAT_ASTC_10x10_UNORM_BLOCK,
        VK_FORMAT_ASTC_10x5_SRGB_BLOCK,
        VK_FORMAT_ASTC_10x5_UNORM_BLOCK,
        VK_FORMAT_ASTC_10x6_SRGB_BLOCK,
        VK_FORMAT_ASTC_10x6_UNORM_BLOCK,
        VK_FORMAT_ASTC_10x8_SRGB_BLOCK,
        VK_FORMAT_ASTC_10x8_UNORM_BLOCK,
        VK_FORMAT_ASTC_12x10_SRGB_BLOCK,
        VK_FORMAT_ASTC_12x10_UNORM_BLOCK,
        VK_FORMAT_ASTC_12x12_SRGB_BLOCK,
        VK_FORMAT_ASTC_12x12_UNORM_BLOCK,
        VK_FORMAT_ASTC_4x4_SRGB_BLOCK,
        VK_FORMAT_ASTC_4x4_UNORM_BLOCK,
        VK_FORMAT_ASTC_5x4_SRGB_BLOCK,
        VK_FORMAT_ASTC_5x4_UNORM_BLOCK,
        VK_FORMAT_ASTC_5x5_SRGB_BLOCK,
        VK_FORMAT_ASTC_5x5_UNORM_BLOCK,
        VK_FORMAT_ASTC_6x5_SRGB_BLOCK,
        VK_FORMAT_ASTC_6x5_UNORM_BLOCK,
        VK_FORMAT_ASTC_6x6_SRGB_BLOCK,
        VK_FORMAT_ASTC_6x6_UNORM_BLOCK,
        VK_FORMAT_ASTC_8x5_SRGB_BLOCK,
        VK_FORMAT_ASTC_8x5_UNORM_BLOCK,
        VK_FORMAT_ASTC_8x6_SRGB_BLOCK,
        VK_FORMAT_ASTC_8x6_UNORM_BLOCK,
        VK_FORMAT_ASTC_8x8_SRGB_BLOCK,
        VK_FORMAT_ASTC_8x8_UNORM_BLOCK,
        VK_FORMAT_B10G11R11_UFLOAT_PACK32,
        VK_FORMAT_B4G4R4A4_UNORM_PACK16,
        VK_FORMAT_B5G5R5A1_UNORM_PACK16,
        VK_FORMAT_B5G6R5_UNORM_PACK16,
        VK_FORMAT_B8G8R8A8_SRGB,
        VK_FORMAT_B8G8R8A8_UNORM,
        VK_FORMAT_BC1_RGBA_SRGB_BLOCK,
        VK_FORMAT_BC1_RGBA_UNORM_BLOCK,
        VK_FORMAT_BC2_SRGB_BLOCK,
        VK_FORMAT_BC2_UNORM_BLOCK,
        VK_FORMAT_BC3_SRGB_BLOCK,
        VK_FORMAT_BC3_UNORM_BLOCK,
        VK_FORMAT_BC4_SNORM_BLOCK,
        VK_FORMAT_BC4_UNORM_BLOCK,
        VK_FORMAT_BC5_SNORM_BLOCK,
        VK_FORMAT_BC5_UNORM_BLOCK,
        VK_FORMAT_BC6H_SFLOAT_BLOCK,
        VK_FORMAT_BC6H_UFLOAT_BLOCK,
        VK_FORMAT_BC7_SRGB_BLOCK,
        VK_FORMAT_BC7_UNORM_BLOCK,
        VK_FORMAT_D16_UNORM,
        VK_FORMAT_D16_UNORM_S8_UINT,
        VK_FORMAT_X8_D24_UNORM_PACK32,
        VK_FORMAT_D24_UNORM_S8_UINT,
        VK_FORMAT_D32_SFLOAT,
        VK_FORMAT_D32_SFLOAT_S8_UINT,
        VK_FORMAT_E5B9G9R9_UFLOAT_PACK32,
        VK_FORMAT_R16G16B16A16_SFLOAT,
        VK_FORMAT_R16G16B16A16_SINT,
        VK_FORMAT_R16G16B16A16_SNORM,
        VK_FORMAT_R16G16B16A16_SSCALED,
        VK_FORMAT_R16G16B16A16_UINT,
        VK_FORMAT_R16G16B16A16_UNORM,
        VK_FORMAT_R16G16B16A16_USCALED,
        VK_FORMAT_R16G16B16_SFLOAT,
        VK_FORMAT_R16G16B16_SINT,
        VK_FORMAT_R16G16B16_SNORM,
        VK_FORMAT_R16G16B16_SSCALED,
        VK_FORMAT_R16G16B16_UINT,
        VK_FORMAT_R16G16B16_UNORM,
        VK_FORMAT_R16G16B16_USCALED,
        VK_FORMAT_R16G16_SFLOAT,
        VK_FORMAT_R16G16_SINT,
        VK_FORMAT_R16G16_SNORM,
        VK_FORMAT_R16G16_SSCALED,
        VK_FORMAT_R16G16_UINT,
        VK_FORMAT_R16G16_UNORM,
        VK_FORMAT_R16G16_USCALED,
        VK_FORMAT_R16_SFLOAT,
        VK_FORMAT_R16_SINT,
        VK_FORMAT_R16_SNORM,
        VK_FORMAT_R16_SSCALED,
        VK_FORMAT_R16_UINT,
        VK_FORMAT_R16_UNORM,
        VK_FORMAT_R16_USCALED,
        VK_FORMAT_R32G32B32A32_SFLOAT,
        VK_FORMAT_R32G32B32A32_SINT,
        VK_FORMAT_R32G32B32A32_UINT,
        VK_FORMAT_R32G32B32_SFLOAT,
        VK_FORMAT_R32G32B32_SINT,
        VK_FORMAT_R32G32B32_UINT,
        VK_FORMAT_R32G32_SFLOAT,
        VK_FORMAT_R32G32_SINT,
        VK_FORMAT_R32G32_UINT,
        VK_FORMAT_R32_SFLOAT,
        VK_FORMAT_R32_SINT,
        VK_FORMAT_R32_UINT,
        VK_FORMAT_R4G4B4A4_UNORM_PACK16,
        VK_FORMAT_A4B4G4R4_UNORM_PACK16_EXT,
        VK_FORMAT_R4G4_UNORM_PACK8,
        VK_FORMAT_R5G5B5A1_UNORM_PACK16,
        VK_FORMAT_R5G6B5_UNORM_PACK16,
        VK_FORMAT_R8G8B8A8_SINT,
        VK_FORMAT_R8G8B8A8_SNORM,
        VK_FORMAT_R8G8B8A8_SRGB,
        VK_FORMAT_R8G8B8A8_SSCALED,
        VK_FORMAT_R8G8B8A8_UINT,
        VK_FORMAT_R8G8B8A8_UNORM,
        VK_FORMAT_R8G8B8A8_USCALED,
        VK_FORMAT_R8G8B8_SINT,
        VK_FORMAT_R8G8B8_SNORM,
        VK_FORMAT_R8G8B8_SSCALED,
        VK_FORMAT_R8G8B8_UINT,
        VK_FORMAT_R8G8B8_UNORM,
        VK_FORMAT_R8G8B8_USCALED,
        VK_FORMAT_R8G8_SINT,
        VK_FORMAT_R8G8_SNORM,
        VK_FORMAT_R8G8_SSCALED,
        VK_FORMAT_R8G8_UINT,
        VK_FORMAT_R8G8_UNORM,
        VK_FORMAT_R8G8_USCALED,
        VK_FORMAT_R8_SINT,
        VK_FORMAT_R8_SNORM,
        VK_FORMAT_R8_SSCALED,
        VK_FORMAT_R8_UINT,
        VK_FORMAT_R8_UNORM,
        VK_FORMAT_R8_USCALED,
        VK_FORMAT_S8_UINT,
    };

    for (const auto format : formats_to_query) {
        if (extensions.format_feature_flags2) {
            VkFormatProperties3KHR props3{VK_STRUCTURE_TYPE_FORMAT_PROPERTIES_3_KHR};
            VkFormatProperties2 props2{VK_STRUCTURE_TYPE_FORMAT_PROPERTIES_2, &props3};
            physical.GetFormatProperties2(format, props2);
            this->format_properties.emplace(format, props2.formatProperties);
            this->format_features2_map.emplace(format, props3.formatFeatureFlags2);
        } else {
            this->format_properties.emplace(format, physical.GetFormatProperties(format));
        }
    }

    const VkDriverId driver_id = properties.driver.driverID; // properties is now populated by GetSuitability
    const auto device_id = properties.properties.deviceID; // properties is now populated by GetSuitability
    const bool is_radv = driver_id == VK_DRIVER_ID_MESA_RADV;
    const bool is_amd_driver =
        driver_id == VK_DRIVER_ID_AMD_PROPRIETARY || driver_id == VK_DRIVER_ID_AMD_OPEN_SOURCE;
    const bool is_amd = is_amd_driver || is_radv;
    const bool is_intel_windows = driver_id == VK_DRIVER_ID_INTEL_PROPRIETARY_WINDOWS;
    const bool is_intel_anv = driver_id == VK_DRIVER_ID_INTEL_OPEN_SOURCE_MESA;
    const bool is_nvidia = driver_id == VK_DRIVER_ID_NVIDIA_PROPRIETARY;
    const bool is_mvk = driver_id == VK_DRIVER_ID_MOLTENVK;
    const bool is_qualcomm = driver_id == VK_DRIVER_ID_QUALCOMM_PROPRIETARY;
    const bool is_turnip = driver_id == VK_DRIVER_ID_MESA_TURNIP;
    const bool is_s8gen2 = device_id == 0x43050a01;
    const bool is_arm = driver_id == VK_DRIVER_ID_ARM_PROPRIETARY;

    if ((is_mvk || is_qualcomm || is_turnip || is_arm) && !is_suitable) {
        LOG_WARNING(Render_Vulkan, "Unsuitable driver, continuing anyway");
    } else if (!is_suitable) {
        throw vk::Exception(VK_ERROR_INCOMPATIBLE_DRIVER);
    }

    if (is_nvidia) {
        nvidia_arch = GetNvidiaArchitecture(physical, supported_extensions);
    }

    SetupFamilies(surface);
    const auto queue_cis = GetDeviceQueueCreateInfos();

    // GetSuitability has already configured the linked list of features for us.
    // Reuse it here.
    const void* first_next = &features2;

    VkDeviceDiagnosticsConfigCreateInfoNV diagnostics_nv{};
    if (Settings::values.enable_nsight_aftermath && extensions.device_diagnostics_config) {
        nsight_aftermath_tracker = std::make_unique<NsightAftermathTracker>();

        diagnostics_nv = {
            .sType = VK_STRUCTURE_TYPE_DEVICE_DIAGNOSTICS_CONFIG_CREATE_INFO_NV,
            .pNext = &features2,
            .flags = VK_DEVICE_DIAGNOSTICS_CONFIG_ENABLE_SHADER_DEBUG_INFO_BIT_NV |
                     VK_DEVICE_DIAGNOSTICS_CONFIG_ENABLE_RESOURCE_TRACKING_BIT_NV |
                     VK_DEVICE_DIAGNOSTICS_CONFIG_ENABLE_AUTOMATIC_CHECKPOINTS_BIT_NV,
        };
        first_next = &diagnostics_nv;
    }

    is_blit_depth24_stencil8_supported = TestDepthStencilBlits(VK_FORMAT_D24_UNORM_S8_UINT);
    is_blit_depth32_stencil8_supported = TestDepthStencilBlits(VK_FORMAT_D32_SFLOAT_S8_UINT);
    is_optimal_astc_supported = ComputeIsOptimalAstcSupported();
    is_warp_potentially_bigger = !extensions.subgroup_size_control ||
                                 properties.subgroup_size_control.maxSubgroupSize > GuestWarpSize;

    is_integrated = properties.properties.deviceType == VK_PHYSICAL_DEVICE_TYPE_INTEGRATED_GPU;
    is_virtual = properties.properties.deviceType == VK_PHYSICAL_DEVICE_TYPE_VIRTUAL_GPU;
    is_non_gpu = properties.properties.deviceType == VK_PHYSICAL_DEVICE_TYPE_OTHER ||
                 properties.properties.deviceType == VK_PHYSICAL_DEVICE_TYPE_CPU;

    supports_d24_depth =
        IsFormatSupported(VK_FORMAT_D24_UNORM_S8_UINT,
                          VK_FORMAT_FEATURE_DEPTH_STENCIL_ATTACHMENT_BIT, FormatType::Optimal);

    supports_conditional_barriers = !(is_intel_anv || is_intel_windows);

    CollectPhysicalMemoryInfo();
    CollectToolingInfo();

    if (is_qualcomm || is_turnip) {
        LOG_WARNING(Render_Vulkan,
                    "Qualcomm and Turnip drivers have broken VK_EXT_custom_border_color");
        RemoveExtensionFeature(extensions.custom_border_color, features.custom_border_color,
                               VK_EXT_CUSTOM_BORDER_COLOR_EXTENSION_NAME);
    }

    if (is_qualcomm) {
        must_emulate_scaled_formats = true;

        LOG_WARNING(Render_Vulkan, "Qualcomm drivers have broken VK_EXT_extended_dynamic_state");
        RemoveExtensionFeature(extensions.extended_dynamic_state, features.extended_dynamic_state,
                               VK_EXT_EXTENDED_DYNAMIC_STATE_EXTENSION_NAME);

        LOG_WARNING(Render_Vulkan,
                    "Qualcomm drivers have a slow VK_KHR_push_descriptor implementation");
        RemoveExtension(extensions.push_descriptor, VK_KHR_PUSH_DESCRIPTOR_EXTENSION_NAME);

#if defined(ANDROID) && defined(ARCHITECTURE_arm64)
        // Patch the driver to enable BCn textures.
        const auto major = (properties.properties.driverVersion >> 24) << 2;
        const auto minor = (properties.properties.driverVersion >> 12) & 0xFFFU;
        const auto vendor = properties.properties.vendorID;
        const auto patch_status = adrenotools_get_bcn_type(major, minor, vendor);

        if (patch_status == ADRENOTOOLS_BCN_PATCH) {
            LOG_INFO(Render_Vulkan, "Patching Adreno driver to support BCn texture formats");
            if (adrenotools_patch_bcn(
                    reinterpret_cast<void*>(dld.vkGetPhysicalDeviceFormatProperties))) {
                OverrideBcnFormats(format_properties);
            } else {
                LOG_ERROR(Render_Vulkan, "Patch failed! Driver code may now crash");
            }
        } else if (patch_status == ADRENOTOOLS_BCN_BLOB) {
            LOG_INFO(Render_Vulkan, "Adreno driver supports BCn textures without patches");
        } else {
            LOG_WARNING(Render_Vulkan, "Adreno driver can't be patched to enable BCn textures");
        }
#endif
    }

    if (is_arm) {
        must_emulate_scaled_formats = true;

        LOG_WARNING(Render_Vulkan, "ARM drivers have broken VK_EXT_extended_dynamic_state");
        RemoveExtensionFeature(extensions.extended_dynamic_state, features.extended_dynamic_state,
                               VK_EXT_EXTENDED_DYNAMIC_STATE_EXTENSION_NAME);
    }

    if (is_nvidia) {
        const u32 nv_major_version = (properties.properties.driverVersion >> 22) & 0x3ff;
        const auto arch = GetNvidiaArch();
        if (arch >= NvidiaArchitecture::Arch_AmpereOrNewer) {
            LOG_WARNING(Render_Vulkan, "Ampere and newer have broken float16 math");
            features.shader_float16_int8.shaderFloat16 = false;
        } else if (arch <= NvidiaArchitecture::Arch_Volta) {
            if (nv_major_version < 527) {
                LOG_WARNING(Render_Vulkan, "Volta and older have broken VK_KHR_push_descriptor");
                RemoveExtension(extensions.push_descriptor, VK_KHR_PUSH_DESCRIPTOR_EXTENSION_NAME);
            }
        }
        if (nv_major_version >= 510) {
            LOG_WARNING(Render_Vulkan, "NVIDIA Drivers >= 510 do not support MSAA image blits");
            cant_blit_msaa = true;
        }
    }
    if (extensions.extended_dynamic_state && is_radv) {
        // Mask driver version variant
        const u32 version = (properties.properties.driverVersion << 3) >> 3;
        if (version < VK_MAKE_API_VERSION(0, 21, 2, 0)) {
            LOG_WARNING(Render_Vulkan,
                        "RADV versions older than 21.2 have broken VK_EXT_extended_dynamic_state");
            RemoveExtensionFeature(extensions.extended_dynamic_state,
                                   features.extended_dynamic_state,
                                   VK_EXT_EXTENDED_DYNAMIC_STATE_EXTENSION_NAME);
        }
    }
    if (extensions.extended_dynamic_state2 && is_radv) {
        const u32 version = (properties.properties.driverVersion << 3) >> 3;
        if (version < VK_MAKE_API_VERSION(0, 22, 3, 1)) {
            LOG_WARNING(
                Render_Vulkan,
                "RADV versions older than 22.3.1 have broken VK_EXT_extended_dynamic_state2");
            RemoveExtensionFeature(extensions.extended_dynamic_state2,
                                   features.extended_dynamic_state2,
                                   VK_EXT_EXTENDED_DYNAMIC_STATE_2_EXTENSION_NAME);
        }
    }
    if (extensions.extended_dynamic_state2 && is_qualcomm) {
        const u32 version = (properties.properties.driverVersion << 3) >> 3;
        if (version >= VK_MAKE_API_VERSION(0, 0, 676, 0) &&
            version < VK_MAKE_API_VERSION(0, 0, 680, 0)) {
            // Qualcomm Adreno 7xx drivers do not properly support extended_dynamic_state2.
            LOG_WARNING(Render_Vulkan,
                        "Qualcomm Adreno 7xx drivers have broken VK_EXT_extended_dynamic_state2");
            RemoveExtensionFeature(extensions.extended_dynamic_state2,
                                   features.extended_dynamic_state2,
                                   VK_EXT_EXTENDED_DYNAMIC_STATE_2_EXTENSION_NAME);
        }
    }
    if (extensions.extended_dynamic_state3 && is_radv) {
        LOG_WARNING(Render_Vulkan, "RADV has broken extendedDynamicState3ColorBlendEquation");
        features.extended_dynamic_state3.extendedDynamicState3ColorBlendEnable = false;
        features.extended_dynamic_state3.extendedDynamicState3ColorBlendEquation = false;
        dynamic_state3_blending = false;

        const u32 version = (properties.properties.driverVersion << 3) >> 3;
        if (version < VK_MAKE_API_VERSION(0, 23, 1, 0)) {
            LOG_WARNING(Render_Vulkan,
                        "RADV versions older than 23.1.0 have broken depth clamp dynamic state");
            features.extended_dynamic_state3.extendedDynamicState3DepthClampEnable = false;
            dynamic_state3_enables = false;
        }
    }
    if (extensions.extended_dynamic_state3 && is_amd_driver) {
        LOG_WARNING(Render_Vulkan,
                    "AMD drivers have broken extendedDynamicState3ColorBlendEquation");
        features.extended_dynamic_state3.extendedDynamicState3ColorBlendEnable = false;
        features.extended_dynamic_state3.extendedDynamicState3ColorBlendEquation = false;
        dynamic_state3_blending = false;
    }
    if (extensions.vertex_input_dynamic_state && is_radv) {
        // TODO(ameerj): Blacklist only offending driver versions
        // TODO(ameerj): Confirm if RDNA1 is affected
        const bool is_rdna2 =
            supported_extensions.contains(VK_KHR_FRAGMENT_SHADING_RATE_EXTENSION_NAME);
        if (is_rdna2) {
            LOG_WARNING(Render_Vulkan,
                        "RADV has broken VK_EXT_vertex_input_dynamic_state on RDNA2 hardware");
            RemoveExtensionFeature(extensions.vertex_input_dynamic_state,
                                   features.vertex_input_dynamic_state,
                                   VK_EXT_VERTEX_INPUT_DYNAMIC_STATE_EXTENSION_NAME);
        }
    }
    if (extensions.vertex_input_dynamic_state && is_qualcomm) {
        // Qualcomm drivers do not properly support vertex_input_dynamic_state.
        LOG_WARNING(Render_Vulkan,
                    "Qualcomm drivers have broken VK_EXT_vertex_input_dynamic_state");
        RemoveExtensionFeature(extensions.vertex_input_dynamic_state,
                               features.vertex_input_dynamic_state,
                               VK_EXT_VERTEX_INPUT_DYNAMIC_STATE_EXTENSION_NAME);
    }

    sets_per_pool = 64;
    if (is_amd_driver) {
        // AMD drivers need a higher amount of Sets per Pool in certain circumstances like in XC2.
        sets_per_pool = 96;
        // Disable VK_IMAGE_CREATE_CUBE_COMPATIBLE_BIT on AMD GCN4 and lower as it is broken.
        if (!features.shader_float16_int8.shaderFloat16) {
            LOG_WARNING(Render_Vulkan,
                        "AMD GCN4 and earlier have broken VK_IMAGE_CREATE_CUBE_COMPATIBLE_BIT");
            has_broken_cube_compatibility = true;
        }
    }
    if (is_qualcomm) {
        const u32 version = (properties.properties.driverVersion << 3) >> 3;
        if (version < VK_MAKE_API_VERSION(0, 255, 615, 512)) {
            has_broken_parallel_compiling = true;
        }
    }
    if (extensions.sampler_filter_minmax && is_amd) {
        // Disable ext_sampler_filter_minmax on AMD GCN4 and lower as it is broken.
        if (!features.shader_float16_int8.shaderFloat16) {
            LOG_WARNING(Render_Vulkan,
                        "AMD GCN4 and earlier have broken VK_EXT_sampler_filter_minmax");
            RemoveExtension(extensions.sampler_filter_minmax,
                            VK_EXT_SAMPLER_FILTER_MINMAX_EXTENSION_NAME);
        }
    }

    if (extensions.vertex_input_dynamic_state && is_intel_windows) {
        const u32 version = (properties.properties.driverVersion << 3) >> 3;
        if (version < VK_MAKE_API_VERSION(27, 20, 100, 0)) {
            LOG_WARNING(Render_Vulkan, "Intel has broken VK_EXT_vertex_input_dynamic_state");
            RemoveExtensionFeature(extensions.vertex_input_dynamic_state,
                                   features.vertex_input_dynamic_state,
                                   VK_EXT_VERTEX_INPUT_DYNAMIC_STATE_EXTENSION_NAME);
        }
    }
    if (features.shader_float16_int8.shaderFloat16 && is_intel_windows) {
        // Intel's compiler crashes when using fp16 on Astral Chain, disable it for the time being.
        LOG_WARNING(Render_Vulkan, "Intel has broken float16 math");
        features.shader_float16_int8.shaderFloat16 = false;
    }
    if (is_intel_windows) {
        LOG_WARNING(Render_Vulkan, "Intel proprietary drivers do not support MSAA image blits");
        cant_blit_msaa = true;
    }
    has_broken_compute =
        CheckBrokenCompute(properties.driver.driverID, properties.properties.driverVersion) &&
        !Settings::values.enable_compute_pipelines.GetValue();
    if (is_intel_anv || (is_qualcomm && !is_s8gen2)) {
        LOG_WARNING(Render_Vulkan, "Driver does not support native BGR format");
        must_emulate_bgr565 = true;
    }
    if (extensions.push_descriptor && is_intel_anv) {
        const u32 version = (properties.properties.driverVersion << 3) >> 3;
        if (version >= VK_MAKE_API_VERSION(0, 22, 3, 0) &&
            version < VK_MAKE_API_VERSION(0, 23, 2, 0)) {
            // Disable VK_KHR_push_descriptor due to
            // mesa/mesa/-/commit/ff91c5ca42bc80aa411cb3fd8f550aa6fdd16bdc
            LOG_WARNING(Render_Vulkan,
                        "ANV drivers 22.3.0 to 23.1.0 have broken VK_KHR_push_descriptor");
            RemoveExtension(extensions.push_descriptor, VK_KHR_PUSH_DESCRIPTOR_EXTENSION_NAME);
        }
    } else if (extensions.push_descriptor && is_nvidia) {
        const auto arch = GetNvidiaArch();
        if (arch <= NvidiaArchitecture::Arch_Pascal) {
            LOG_WARNING(Render_Vulkan,
                        "Pascal and older architectures have broken VK_KHR_push_descriptor");
            RemoveExtension(extensions.push_descriptor, VK_KHR_PUSH_DESCRIPTOR_EXTENSION_NAME);
        }
    }

    if (is_mvk) {
        LOG_WARNING(Render_Vulkan,
                    "MVK driver breaks when using more than 16 vertex attributes/bindings");
        properties.properties.limits.maxVertexInputAttributes =
            std::min(properties.properties.limits.maxVertexInputAttributes, 16U);
        properties.properties.limits.maxVertexInputBindings =
            std::min(properties.properties.limits.maxVertexInputBindings, 16U);
    }

    if (is_turnip) {
        LOG_WARNING(Render_Vulkan, "Turnip requires higher-than-reported binding limits");
        properties.properties.limits.maxVertexInputBindings = 32;
    }

    if (!extensions.extended_dynamic_state && extensions.extended_dynamic_state2) {
        LOG_INFO(Render_Vulkan,
                 "Removing extendedDynamicState2 due to missing extendedDynamicState");
        RemoveExtensionFeature(extensions.extended_dynamic_state2, features.extended_dynamic_state2,
                               VK_EXT_EXTENDED_DYNAMIC_STATE_2_EXTENSION_NAME);
    }

    if (!extensions.extended_dynamic_state2 && extensions.extended_dynamic_state3) {
        LOG_INFO(Render_Vulkan,
                 "Removing extendedDynamicState3 due to missing extendedDynamicState2");
        RemoveExtensionFeature(extensions.extended_dynamic_state3, features.extended_dynamic_state3,
                               VK_EXT_EXTENDED_DYNAMIC_STATE_3_EXTENSION_NAME);
        dynamic_state3_blending = false;
        dynamic_state3_enables = false;
    }

    logical = vk::Device::Create(physical, queue_cis, ExtensionListForVulkan(loaded_extensions),
                                 first_next, dld);

    graphics_queue = logical.GetQueue(graphics_family);
    present_queue = logical.GetQueue(present_family);

    VmaVulkanFunctions functions{};
    functions.vkGetInstanceProcAddr = dld.vkGetInstanceProcAddr;
    functions.vkGetDeviceProcAddr = dld.vkGetDeviceProcAddr;

    const VmaAllocatorCreateInfo allocator_info = {
        .flags = VMA_ALLOCATOR_CREATE_EXTERNALLY_SYNCHRONIZED_BIT,
        .physicalDevice = physical,
        .device = *logical,
        .preferredLargeHeapBlockSize = 0,
        .pAllocationCallbacks = nullptr,
        .pDeviceMemoryCallbacks = nullptr,
        .pHeapSizeLimit = nullptr,
        .pVulkanFunctions = &functions,
        .instance = instance,
        .vulkanApiVersion = VK_API_VERSION_1_1,
        .pTypeExternalMemoryHandleTypes = nullptr,
    };

    vk::Check(vmaCreateAllocator(&allocator_info, &allocator));
}

Device::~Device() {
    vmaDestroyAllocator(allocator);
}

VkFormat Device::GetSupportedFormat(VkFormat wanted_format, VkFormatFeatureFlags wanted_usage,
                                    FormatType format_type) const {
    if (IsFormatSupported(wanted_format, wanted_usage, format_type)) {
        return wanted_format;
    }
    // The wanted format is not supported by hardware, search for alternatives
    const VkFormat* alternatives = GetFormatAlternatives(wanted_format);
    if (alternatives == nullptr) {
        LOG_ERROR(Render_Vulkan,
                  "Format={} with usage={} and type={} has no defined alternatives and host "
                  "hardware does not support it",
                  wanted_format, wanted_usage, format_type);
        return wanted_format;
    }

    std::size_t i = 0;
    for (VkFormat alternative = *alternatives; alternative; alternative = alternatives[++i]) {
        if (!IsFormatSupported(alternative, wanted_usage, format_type)) {
            continue;
        }
        LOG_DEBUG(Render_Vulkan,
                  "Emulating format={} with alternative format={} with usage={} and type={}",
                  wanted_format, alternative, wanted_usage, format_type);
        return alternative;
    }

    // No alternatives found, panic
    LOG_ERROR(Render_Vulkan,
              "Format={} with usage={} and type={} is not supported by the host hardware and "
              "doesn't support any of the alternatives",
              wanted_format, wanted_usage, format_type);
    return wanted_format;
}

void Device::ReportLoss() const {
    LOG_CRITICAL(Render_Vulkan, "Device loss occurred!");

    // Wait for the log to flush and for Nsight Aftermath to dump the results
    std::this_thread::sleep_for(std::chrono::seconds{15});
}

void Device::SaveShader(std::span<const u32> spirv) const {
    if (nsight_aftermath_tracker) {
        nsight_aftermath_tracker->SaveShader(spirv);
    }
}

bool Device::ComputeIsOptimalAstcSupported() const {
    // Disable for now to avoid converting ASTC twice.
    static constexpr std::array astc_formats = {
        VK_FORMAT_ASTC_4x4_UNORM_BLOCK,   VK_FORMAT_ASTC_4x4_SRGB_BLOCK,
        VK_FORMAT_ASTC_5x4_UNORM_BLOCK,   VK_FORMAT_ASTC_5x4_SRGB_BLOCK,
        VK_FORMAT_ASTC_5x5_UNORM_BLOCK,   VK_FORMAT_ASTC_5x5_SRGB_BLOCK,
        VK_FORMAT_ASTC_6x5_UNORM_BLOCK,   VK_FORMAT_ASTC_6x5_SRGB_BLOCK,
        VK_FORMAT_ASTC_6x6_UNORM_BLOCK,   VK_FORMAT_ASTC_6x6_SRGB_BLOCK,
        VK_FORMAT_ASTC_8x5_UNORM_BLOCK,   VK_FORMAT_ASTC_8x5_SRGB_BLOCK,
        VK_FORMAT_ASTC_8x6_UNORM_BLOCK,   VK_FORMAT_ASTC_8x6_SRGB_BLOCK,
        VK_FORMAT_ASTC_8x8_UNORM_BLOCK,   VK_FORMAT_ASTC_8x8_SRGB_BLOCK,
        VK_FORMAT_ASTC_10x5_UNORM_BLOCK,  VK_FORMAT_ASTC_10x5_SRGB_BLOCK,
        VK_FORMAT_ASTC_10x6_UNORM_BLOCK,  VK_FORMAT_ASTC_10x6_SRGB_BLOCK,
        VK_FORMAT_ASTC_10x8_UNORM_BLOCK,  VK_FORMAT_ASTC_10x8_SRGB_BLOCK,
        VK_FORMAT_ASTC_10x10_UNORM_BLOCK, VK_FORMAT_ASTC_10x10_SRGB_BLOCK,
        VK_FORMAT_ASTC_12x10_UNORM_BLOCK, VK_FORMAT_ASTC_12x10_SRGB_BLOCK,
        VK_FORMAT_ASTC_12x12_UNORM_BLOCK, VK_FORMAT_ASTC_12x12_SRGB_BLOCK,
    };
    if (!features.features.textureCompressionASTC_LDR) {
        return false;
    }
    const auto format_feature_usage{
        VK_FORMAT_FEATURE_SAMPLED_IMAGE_BIT | VK_FORMAT_FEATURE_BLIT_SRC_BIT |
        VK_FORMAT_FEATURE_BLIT_DST_BIT | VK_FORMAT_FEATURE_TRANSFER_SRC_BIT |
        VK_FORMAT_FEATURE_TRANSFER_DST_BIT};
    for (const auto format : astc_formats) {
        const auto physical_format_properties{physical.GetFormatProperties(format)};
        if ((physical_format_properties.optimalTilingFeatures & format_feature_usage) == 0) {
            return false;
        }
    }
    return true;
}

bool Device::TestDepthStencilBlits(VkFormat format) const {
    static constexpr VkFormatFeatureFlags required_features =
        VK_FORMAT_FEATURE_BLIT_SRC_BIT | VK_FORMAT_FEATURE_BLIT_DST_BIT;
    const auto test_features = [](VkFormatProperties props) {
        return (props.optimalTilingFeatures & required_features) == required_features;
    };
    return test_features(format_properties.at(format));
}

bool Device::IsFormatSupported(VkFormat wanted_format, VkFormatFeatureFlags wanted_usage,
                               FormatType format_type) const {
    const auto it = format_properties.find(wanted_format);
    if (it == format_properties.end()) {
        UNIMPLEMENTED_MSG("Unimplemented format query={}", wanted_format);
        return true; // Or false, depending on desired behavior for unknown formats
    }

    if (extensions.format_feature_flags2) {
        const auto it_ext = format_features2_map.find(wanted_format);
        if (it_ext == format_features2_map.end()) {
            // This case should ideally not happen if constructor logic is correct
            LOG_ERROR(Render_Vulkan, "format_features2_map missing format {} despite extension being active", wanted_format);
            // Fallback to old properties check, or return false
            const auto supported_usage_old = GetFormatFeatures(it->second, format_type);
            return (supported_usage_old & wanted_usage) == wanted_usage;
        }
        const VkFormatFeatureFlags2KHR supported_flags2 = it_ext->second;
        const VkFormatFeatureFlags2KHR wanted_flags2 = static_cast<VkFormatFeatureFlags2KHR>(wanted_usage);
        // Check if the relevant bits within supported_flags2 (based on format_type) match wanted_flags2
        // For now, we assume formatFeatureFlags2 in props3 is comprehensive for the format across all tiling types.
        // A more precise check might involve looking at props2.formatProperties.linear/optimal/buffer features
        // if wanted_usage ONLY contains old flags, and then combining with a check against props3.formatFeatureFlags2
        // if wanted_usage contains NEW flags.
        // The current simple check is:
        return (supported_flags2 & wanted_flags2) == wanted_flags2;
    } else {
        const auto supported_usage_old = GetFormatFeatures(it->second, format_type);
        return (supported_usage_old & wanted_usage) == wanted_usage;
    }
}

std::string Device::GetDriverName() const {
    switch (properties.driver.driverID) {
    case VK_DRIVER_ID_AMD_PROPRIETARY:
        return "AMD";
    case VK_DRIVER_ID_AMD_OPEN_SOURCE:
        return "AMDVLK";
    case VK_DRIVER_ID_MESA_RADV:
        return "RADV";
    case VK_DRIVER_ID_NVIDIA_PROPRIETARY:
        return "NVIDIA";
    case VK_DRIVER_ID_INTEL_PROPRIETARY_WINDOWS:
        return "Intel";
    case VK_DRIVER_ID_INTEL_OPEN_SOURCE_MESA:
        return "ANV";
    case VK_DRIVER_ID_IMAGINATION_PROPRIETARY:
        return "PowerVR";
    case VK_DRIVER_ID_QUALCOMM_PROPRIETARY:
        return "Qualcomm";
    case VK_DRIVER_ID_ARM_PROPRIETARY:
        return "Mali";
    case VK_DRIVER_ID_SAMSUNG_PROPRIETARY:
        return "Xclipse";
    case VK_DRIVER_ID_GOOGLE_SWIFTSHADER:
        return "SwiftShader";
    case VK_DRIVER_ID_BROADCOM_PROPRIETARY:
        return "Broadcom";
    case VK_DRIVER_ID_MESA_LLVMPIPE:
        return "Lavapipe";
    case VK_DRIVER_ID_MOLTENVK:
        return "MoltenVK";
    case VK_DRIVER_ID_VERISILICON_PROPRIETARY:
        return "Vivante";
    case VK_DRIVER_ID_MESA_TURNIP:
        return "Turnip";
    case VK_DRIVER_ID_MESA_V3DV:
        return "V3DV";
    case VK_DRIVER_ID_MESA_PANVK:
        return "PanVK";
    case VK_DRIVER_ID_MESA_VENUS:
        return "Venus";
    case VK_DRIVER_ID_MESA_DOZEN:
        return "Dozen";
    case VK_DRIVER_ID_MESA_NVK:
        return "NVK";
    case VK_DRIVER_ID_IMAGINATION_OPEN_SOURCE_MESA:
        return "PVR";
    // case VK_DRIVER_ID_MESA_AGXV:
    //     return "Asahi";
    default:
        return properties.driver.driverName;
    }
}

bool Device::ShouldBoostClocks() const {
    const auto driver_id = properties.driver.driverID;
    const auto vendor_id = properties.properties.vendorID;
    const auto device_id = properties.properties.deviceID;

    const bool validated_driver =
        driver_id == VK_DRIVER_ID_AMD_PROPRIETARY || driver_id == VK_DRIVER_ID_AMD_OPEN_SOURCE ||
        driver_id == VK_DRIVER_ID_MESA_RADV || driver_id == VK_DRIVER_ID_NVIDIA_PROPRIETARY ||
        driver_id == VK_DRIVER_ID_INTEL_PROPRIETARY_WINDOWS ||
        driver_id == VK_DRIVER_ID_INTEL_OPEN_SOURCE_MESA ||
        driver_id == VK_DRIVER_ID_QUALCOMM_PROPRIETARY || driver_id == VK_DRIVER_ID_MESA_TURNIP;

    const bool is_steam_deck = (vendor_id == 0x1002 && device_id == 0x163F) ||
                               (vendor_id == 0x1002 && device_id == 0x1435);

    const bool is_debugging = this->HasDebuggingToolAttached();

    return validated_driver && !is_steam_deck && !is_debugging;
}

bool Device::HasTimelineSemaphore() const {
    if (GetDriverID() == VK_DRIVER_ID_QUALCOMM_PROPRIETARY ||
        GetDriverID() == VK_DRIVER_ID_MESA_TURNIP) {
        // Timeline semaphores do not work properly on all Qualcomm drivers.
        // They generally work properly with Turnip drivers, but are problematic on some devices
        // (e.g. ZTE handsets with Snapdragon 870).
        return false;
    }
    return features.timeline_semaphore.timelineSemaphore;
}

bool Device::GetSuitability(bool requires_swapchain) {
    // Assume we will be suitable.
    bool suitable = true;

    // Configure properties.
    properties.properties = physical.GetProperties();

    // Set instance version.
    instance_version = properties.properties.apiVersion;

    // Minimum of API version 1.1 is required. (This is well-supported.)
    ASSERT(instance_version >= VK_API_VERSION_1_1);

    // Get available extensions.
    auto extension_properties = physical.EnumerateDeviceExtensionProperties();

    // Get the set of supported extensions.
    supported_extensions.clear();
    for (const VkExtensionProperties& property : extension_properties) {
        supported_extensions.insert(property.extensionName);
    }

    // Generate list of extensions to load.
    loaded_extensions.clear();

#define EXTENSION(prefix, macro_name, var_name)                                                    \
    if (supported_extensions.contains(VK_##prefix##_##macro_name##_EXTENSION_NAME)) {              \
        loaded_extensions.insert(VK_##prefix##_##macro_name##_EXTENSION_NAME);                     \
        extensions.var_name = true;                                                                \
    }
#define FEATURE_EXTENSION(prefix, struct_name, macro_name, var_name)                               \
    if (supported_extensions.contains(VK_##prefix##_##macro_name##_EXTENSION_NAME)) {              \
        loaded_extensions.insert(VK_##prefix##_##macro_name##_EXTENSION_NAME);                     \
        extensions.var_name = true;                                                                \
    }

    if (instance_version < VK_API_VERSION_1_2) {
        FOR_EACH_VK_FEATURE_1_2(FEATURE_EXTENSION);
    }
    if (instance_version < VK_API_VERSION_1_3) {
        FOR_EACH_VK_FEATURE_1_3(FEATURE_EXTENSION);
    }

    FOR_EACH_VK_FEATURE_EXT(FEATURE_EXTENSION);
    FOR_EACH_VK_EXTENSION(EXTENSION);

#undef FEATURE_EXTENSION
#undef EXTENSION

    // Some extensions are mandatory. Check those.
#define CHECK_EXTENSION(extension_name)                                                            \
    if (!loaded_extensions.contains(extension_name)) {                                             \
        LOG_ERROR(Render_Vulkan, "Missing required extension {}", extension_name);                 \
        suitable = false;                                                                          \
    }

#define LOG_EXTENSION(extension_name)                                                              \
    if (!loaded_extensions.contains(extension_name)) {                                             \
        LOG_INFO(Render_Vulkan, "Device doesn't support extension {}", extension_name);            \
    }

    FOR_EACH_VK_RECOMMENDED_EXTENSION(LOG_EXTENSION);
    FOR_EACH_VK_MANDATORY_EXTENSION(CHECK_EXTENSION);

    if (requires_swapchain) {
        CHECK_EXTENSION(VK_KHR_SWAPCHAIN_EXTENSION_NAME);
    }

#undef LOG_EXTENSION
#undef CHECK_EXTENSION

    // Generate the linked list of features to test.
    features2.sType = VK_STRUCTURE_TYPE_PHYSICAL_DEVICE_FEATURES_2;
    features_1_1.sType = VK_STRUCTURE_TYPE_PHYSICAL_DEVICE_VULKAN_1_1_FEATURES;
    features_1_2.sType = VK_STRUCTURE_TYPE_PHYSICAL_DEVICE_VULKAN_1_2_FEATURES;
    features_1_3.sType = VK_STRUCTURE_TYPE_PHYSICAL_DEVICE_VULKAN_1_3_FEATURES;

    // Set next pointer.
    void** next = &features2.pNext;
    SetNext(next, features_1_1);
    SetNext(next, features_1_2);
    SetNext(next, features_1_3);

    // Define temporary macros for linking extension feature structs
#define EXT_FEATURE_LINK(prefix, struct_name, macro_name, var_name)                                \
    if (extensions.var_name) {                                                                     \
        features.var_name.sType =                                                                  \
            VK_STRUCTURE_TYPE_PHYSICAL_DEVICE_##macro_name##_FEATURES_##prefix;                    \
        SetNext(next, features.var_name);                                                          \
    }

<<<<<<< HEAD
    FOR_EACH_VK_FEATURE_EXT(EXT_FEATURE_LINK);
#undef EXT_FEATURE_LINK

    // Perform the feature test. This populates features2, features_1_1, features_1_2, features_1_3,
    // and any linked EXT_FEATURE structs.
    physical.GetFeatures2(features2);
    features.features = features2.features; // Copy base features

    // Populate Device::features members from the versioned structs
    // For Vulkan 1.1 features
#define COPY_VK11_FEATURE(prefix, struct_name, macro_name, var_name)                               \
    features.var_name.var_name = features_1_1.var_name;
    // Example: features.storageBuffer16BitAccess.storageBuffer16BitAccess = features_1_1.storageBuffer16BitAccess;
    // Manually list them as the macro names don't directly map perfectly for all.
    features.bit16_storage.storageBuffer16BitAccess = features_1_1.storageBuffer16BitAccess;
    features.bit16_storage.uniformAndStorageBuffer16BitAccess = features_1_1.uniformAndStorageBuffer16BitAccess;
    features.shader_atomic_int64.shaderBufferInt64Atomics = features_1_1.shaderBufferInt64Atomics; // This was KHR, now core in 1.1 struct via promote
    features.shader_atomic_int64.shaderSharedInt64Atomics = features_1_1.shaderSharedInt64Atomics; // This was KHR, now core in 1.1 struct via promote
    features.shader_draw_parameters.shaderDrawParameters = features_1_1.shaderDrawParameters; // This was KHR, now core in 1.1 struct via promote
    features.shader_float16_int8.shaderFloat16 = features_1_1.shaderFloat16; // This was KHR, now core in 1.1 struct via promote
    features.shader_float16_int8.shaderInt8 = features_1_1.shaderInt8; // This was KHR, now core in 1.1 struct via promote
    features.uniform_buffer_standard_layout.uniformBufferStandardLayout = features_1_1.uniformBufferStandardLayout; // This was KHR, now core in 1.1 struct via promote
    features.variable_pointer.variablePointersStorageBuffer = features_1_1.variablePointersStorageBuffer;
    features.variable_pointer.variablePointers = features_1_1.variablePointers;
#undef COPY_VK11_FEATURE

    // For Vulkan 1.2 features
#define COPY_VK12_FEATURE(prefix, struct_name, macro_name, var_name)                               \
    features.var_name.var_name = features_1_2.var_name;
    features.host_query_reset.hostQueryReset = features_1_2.hostQueryReset; // This was EXT, now core in 1.2 struct
    features.bit8_storage.storageBuffer8BitAccess = features_1_2.storageBuffer8BitAccess; // This was KHR, now core in 1.2 struct
    features.bit8_storage.uniformAndStorageBuffer8BitAccess = features_1_2.uniformAndStorageBuffer8BitAccess; // This was KHR, now core in 1.2 struct
    features.timeline_semaphore.timelineSemaphore = features_1_2.timelineSemaphore; // This was KHR, now core in 1.2 struct
#undef COPY_VK12_FEATURE

    // For Vulkan 1.3 features
#define COPY_VK13_FEATURE(prefix, struct_name, macro_name, var_name)                               \
    features.var_name.var_name = features_1_3.var_name;
    features.shader_demote_to_helper_invocation.shaderDemoteToHelperInvocation = features_1_3.shaderDemoteToHelperInvocation; // EXT to core
    features.subgroup_size_control.subgroupSizeControl = features_1_3.subgroupSizeControl; // EXT to core
    features.dynamic_rendering.dynamicRendering = features_1_3.dynamicRendering; // KHR to core
    features.synchronization2.synchronization2 = features_1_3.synchronization2; // KHR to core
    features.shader_integer_dot_product.shaderIntegerDotProduct = features_1_3.shaderIntegerDotProduct; // KHR to core
    features.private_data.privateData = features_1_3.privateData; // EXT to core
    features.pipeline_creation_cache_control.pipelineCreationCacheControl = features_1_3.pipelineCreationCacheControl; // EXT to core
    features.zero_initialize_workgroup_memory.shaderZeroInitializeWorkgroupMemory = features_1_3.shaderZeroInitializeWorkgroupMemory; // KHR to core
    features.copy_commands2.copyCommands2 = features_1_3.copyCommands2; // KHR to core
    features.texel_buffer_alignment.texelBufferAlignment = features_1_3.texelBufferAlignment; // EXT to core
    features.format_feature_flags2.formatFeatureFlags2 = features_1_3.formatFeatureFlags2; // KHR to core
    features.format_a4b4g4r4.formatA4B4G4R4 = features_1_3.formatA4R4G4B4UnormPack16; // EXT to core (name change)
#undef COPY_VK13_FEATURE

    // Populate Device::extensions booleans based on instance_version or if the extension was loaded
#define POPULATE_EXT_BOOL(prefix, struct_name, macro_name, var_name)                               \
    extensions.var_name = extensions.var_name || features.var_name.var_name; // If EXT was loaded, or if core feature is true

    if (instance_version >= VK_API_VERSION_1_1) {
        FOR_EACH_VK_FEATURE_1_1(POPULATE_EXT_BOOL);
    }
=======
    FOR_EACH_VK_FEATURE_1_1(FEATURE);
    FOR_EACH_VK_FEATURE_EXT(EXT_FEATURE);

    // Handle VK_EXT_extended_dynamic_state and VK_EXT_extended_dynamic_state2 based on setting
    if (Settings::values.enable_dynamic_state.GetValue()) {
        if (extensions.extended_dynamic_state) {
            // Already added to loaded_extensions by FOR_EACH_VK_FEATURE_EXT if supported
            // Ensure its feature struct is in the chain and set its main toggle
            if (features.extended_dynamic_state.sType != VK_STRUCTURE_TYPE_PHYSICAL_DEVICE_EXTENDED_DYNAMIC_STATE_FEATURES_EXT) {
                 features.extended_dynamic_state.sType = VK_STRUCTURE_TYPE_PHYSICAL_DEVICE_EXTENDED_DYNAMIC_STATE_FEATURES_EXT;
                 SetNext(next, features.extended_dynamic_state);
            }
            // We will enable all sub-features later after physical.GetFeatures2
        }
        if (extensions.extended_dynamic_state2) {
            // Already added to loaded_extensions by FOR_EACH_VK_FEATURE_EXT if supported
            // Ensure its feature struct is in the chain and set its main toggle
            if (features.extended_dynamic_state2.sType != VK_STRUCTURE_TYPE_PHYSICAL_DEVICE_EXTENDED_DYNAMIC_STATE_2_FEATURES_EXT) {
                features.extended_dynamic_state2.sType = VK_STRUCTURE_TYPE_PHYSICAL_DEVICE_EXTENDED_DYNAMIC_STATE_2_FEATURES_EXT;
                SetNext(next, features.extended_dynamic_state2);
            }
            // We will enable all sub-features later after physical.GetFeatures2
        }
    } else {
        // If setting is OFF, explicitly remove them from loaded_extensions and mark extensions as false
        // The feature structs might still be in the chain but their toggles will be false or handled by RemoveUnsuitableExtensions
        if (loaded_extensions.count(VK_EXT_EXTENDED_DYNAMIC_STATE_EXTENSION_NAME)) {
            loaded_extensions.erase(VK_EXT_EXTENDED_DYNAMIC_STATE_EXTENSION_NAME);
            extensions.extended_dynamic_state = false;
        }
        if (loaded_extensions.count(VK_EXT_EXTENDED_DYNAMIC_STATE_2_EXTENSION_NAME)) {
            loaded_extensions.erase(VK_EXT_EXTENDED_DYNAMIC_STATE_2_EXTENSION_NAME);
            extensions.extended_dynamic_state2 = false;
        }
    }

>>>>>>> 98469b43
    if (instance_version >= VK_API_VERSION_1_2) {
        FOR_EACH_VK_FEATURE_1_2(POPULATE_EXT_BOOL);
    }
    if (instance_version >= VK_API_VERSION_1_3) {
        FOR_EACH_VK_FEATURE_1_3(POPULATE_EXT_BOOL);
    }
    // FOR_EACH_VK_FEATURE_EXT are already set correctly in extensions from loaded_extensions
#undef POPULATE_EXT_BOOL

    // If enable_dynamic_state is true, enable all supported sub-features for the dynamic state extensions
    if (Settings::values.enable_dynamic_state.GetValue()) {
        if (extensions.extended_dynamic_state) {
            // features.extended_dynamic_state is now populated by physical.GetFeatures2
            // Enable the main toggle if supported by hardware.
            // All other sub-features of extended_dynamic_state are implicitly covered by this single toggle.
            features.extended_dynamic_state.extendedDynamicState = features.extended_dynamic_state.extendedDynamicState; // Keep it if supported
        }
        if (extensions.extended_dynamic_state2) {
            // features.extended_dynamic_state2 is now populated by physical.GetFeatures2
            // Enable all supported features within this struct
            VkPhysicalDeviceExtendedDynamicState2FeaturesEXT& eds2_feats = features.extended_dynamic_state2;
            eds2_feats.extendedDynamicState2                                = eds2_feats.extendedDynamicState2;
            eds2_feats.extendedDynamicState2LogicOp                         = eds2_feats.extendedDynamicState2LogicOp;
            eds2_feats.extendedDynamicState2PatchControlPoints              = eds2_feats.extendedDynamicState2PatchControlPoints;
            // Note: ColorBlendEnable, ColorBlendEquation, ColorWriteMask, RasterizerDiscardEnable
            // are part of VK_EXT_extended_dynamic_state3, not VK_EXT_extended_dynamic_state2.
            // VK_EXT_extended_dynamic_state2 primarily adds extendedDynamicState2 itself, LogicOp, and PatchControlPoints.
        }
    } else {
        // If setting is OFF, ensure main toggles for these features are off.
        // This is belt-and-suspenders as RemoveUnsuitableExtensions or initial setup should handle this.
        if (extensions.extended_dynamic_state) { // Check if it was ever considered (i.e. supported)
            features.extended_dynamic_state.extendedDynamicState = VK_FALSE;
        }
        if (extensions.extended_dynamic_state2) { // Check if it was ever considered
            features.extended_dynamic_state2.extendedDynamicState2 = VK_FALSE;
            features.extended_dynamic_state2.extendedDynamicState2LogicOp = VK_FALSE;
            features.extended_dynamic_state2.extendedDynamicState2PatchControlPoints = VK_FALSE;
        }
    }

    // Some features are mandatory. Check those.
#define CHECK_FEATURE(feature, name)                                                               \
    if (!features.feature.name) {                                                                  \
        LOG_ERROR(Render_Vulkan, "Missing required feature {}", #name);                            \
        suitable = false;                                                                          \
    }

#define LOG_FEATURE(feature, name)                                                                 \
    if (!features.feature.name) {                                                                  \
        LOG_INFO(Render_Vulkan, "Device doesn't support feature {}", #name);                       \
    }

    FOR_EACH_VK_RECOMMENDED_FEATURE(LOG_FEATURE);
    FOR_EACH_VK_MANDATORY_FEATURE(CHECK_FEATURE);

#undef LOG_FEATURE
#undef CHECK_FEATURE

    // Generate linked list of properties.
    properties2.sType = VK_STRUCTURE_TYPE_PHYSICAL_DEVICE_PROPERTIES_2;

    // Set next pointer.
    next = &properties2.pNext;

    // Generate linked list of properties.
    properties2.sType = VK_STRUCTURE_TYPE_PHYSICAL_DEVICE_PROPERTIES_2;
    properties_1_1.sType = VK_STRUCTURE_TYPE_PHYSICAL_DEVICE_VULKAN_1_1_PROPERTIES;
    properties_1_2.sType = VK_STRUCTURE_TYPE_PHYSICAL_DEVICE_VULKAN_1_2_PROPERTIES;
    properties_1_3.sType = VK_STRUCTURE_TYPE_PHYSICAL_DEVICE_VULKAN_1_3_PROPERTIES;

    // Set next pointer for properties
    next = &properties2.pNext; // Reset 'next' for the properties chain
    SetNext(next, properties_1_1);
    SetNext(next, properties_1_2);
    SetNext(next, properties_1_3);

    // Get driver info (part of Vulkan 1.2 properties)
    // properties.driver is VkPhysicalDeviceDriverProperties which matches properties_1_2.driverID etc.
    // No, properties.driver is a struct. properties_1_2 has members like driverID.
    // We will link VkPhysicalDeviceDriverProperties directly if KHR_driver_properties is used,
    // or rely on it being part of properties_1_2.
    // The original code did:
    // properties.driver.sType = VK_STRUCTURE_TYPE_PHYSICAL_DEVICE_DRIVER_PROPERTIES;
    // SetNext(next, properties.driver);
    // This is fine if KHR_driver_properties is treated as an EXT here for chaining.
    // If instance_version >= 1.2, this data is in properties_1_2.

    // Retrieve subgroup properties (part of Vulkan 1.1 properties)
    // properties.subgroup_properties.sType = VK_STRUCTURE_TYPE_PHYSICAL_DEVICE_SUBGROUP_PROPERTIES;
    // SetNext(next, properties.subgroup_properties);
    // This is fine if KHR_subgroup is treated as an EXT here for chaining.
    // If instance_version >= 1.1, this data is in properties_1_1.

    // Retrieve relevant extension properties.
    if (extensions.shader_float_controls) { // KHR extension
        properties.float_controls.sType =
            VK_STRUCTURE_TYPE_PHYSICAL_DEVICE_FLOAT_CONTROLS_PROPERTIES;
        SetNext(next, properties.float_controls);
    }
    if (extensions.push_descriptor) { // KHR extension
        properties.push_descriptor.sType =
            VK_STRUCTURE_TYPE_PHYSICAL_DEVICE_PUSH_DESCRIPTOR_PROPERTIES_KHR;
        SetNext(next, properties.push_descriptor);
    }
    // subgroup_size_control is EXT or core 1.3. If core 1.3, its properties are in properties_1_3.
    // If EXT, we link its specific properties struct.
    if (extensions.subgroup_size_control && instance_version < VK_API_VERSION_1_3) {
        properties.subgroup_size_control.sType =
            VK_STRUCTURE_TYPE_PHYSICAL_DEVICE_SUBGROUP_SIZE_CONTROL_PROPERTIES; // _EXT if using macro
        SetNext(next, properties.subgroup_size_control);
    }
    if (extensions.transform_feedback) { // EXT extension
        properties.transform_feedback.sType =
            VK_STRUCTURE_TYPE_PHYSICAL_DEVICE_TRANSFORM_FEEDBACK_PROPERTIES_EXT;
        SetNext(next, properties.transform_feedback);
    }

    // Perform the property fetch.
    physical.GetProperties2(properties2);
    properties.properties = properties2.properties; // Base properties

    // Copy from versioned properties to Device::properties
    // Driver Properties (core in 1.2)
    if (instance_version >= VK_API_VERSION_1_2) {
        properties.driver.driverID = properties_1_2.driverID;
        strncpy(properties.driver.driverName, properties_1_2.driverName, VK_MAX_DRIVER_NAME_SIZE);
        strncpy(properties.driver.driverInfo, properties_1_2.driverInfo, VK_MAX_DRIVER_INFO_SIZE);
        properties.driver.conformanceVersion = properties_1_2.conformanceVersion;
    } else if (extensions.driver_properties) { // KHR_driver_properties was loaded
        // properties.driver was already filled by GetProperties2 via pNext chain
    }


    // Subgroup Properties (core in 1.1)
    if (instance_version >= VK_API_VERSION_1_1) {
        properties.subgroup_properties.subgroupSize = properties_1_1.subgroupSize;
        properties.subgroup_properties.supportedStages = properties_1_1.supportedStages;
        properties.subgroup_properties.supportedOperations = properties_1_1.supportedOperations;
        properties.subgroup_properties.quadOperationsInAllStages = properties_1_1.quadOperationsInAllStages;
    } // No KHR for this, it was core 1.1 from subgroup_prop struct.

    // Float Controls Properties (core in 1.2 from KHR_shader_float_controls)
    if (instance_version >= VK_API_VERSION_1_2) {
        // VkPhysicalDeviceFloatControlsProperties is what properties.float_controls is.
        // properties_1_2 has separate booleans like shaderSignedZeroInfNanPreserveFloat16 etc.
        // This requires careful mapping if we want to fill properties.float_controls from properties_1_2 members.
        // For now, if KHR extension was loaded, properties.float_controls is filled directly.
        // If core 1.2, the individual flags are in properties_1_2.
        // The original struct VkPhysicalDeviceFloatControlsPropertiesKHR is what we store in Device::properties.float_controls.
        // So if KHR ext loaded, it's fine. If core 1.2, we'd need to map from properties_1_2.shaderFloat16, etc.
        // This structure is complex. Let's assume if KHR is loaded, it's filled. If core 1.2, the individual booleans in properties_1_2 are the source.
        // The Device struct stores the KHR struct type, so it expects that to be filled.
        // This part of the original code relied on the KHR struct being in pNext if KHR ext was active.
    }


    // Subgroup Size Control Properties (core in 1.3 from EXT_subgroup_size_control)
    if (instance_version >= VK_API_VERSION_1_3) {
        properties.subgroup_size_control.minSubgroupSize = properties_1_3.minSubgroupSize;
        properties.subgroup_size_control.maxSubgroupSize = properties_1_3.maxSubgroupSize;
        properties.subgroup_size_control.maxComputeWorkgroupSubgroups = properties_1_3.maxComputeWorkgroupSubgroups;
        properties.subgroup_size_control.requiredSubgroupSizeStages = properties_1_3.requiredSubgroupSizeStages;
    } else if (extensions.subgroup_size_control) {
        // properties.subgroup_size_control was already filled by GetProperties2 via pNext chain
    }

    // Unload extensions if feature support is insufficient.
    RemoveUnsuitableExtensions();

    // Check limits.
    struct Limit {
        u32 minimum;
        u32 value;
        const char* name;
    };

    const VkPhysicalDeviceLimits& limits{properties.properties.limits};
    const std::array limits_report{
        Limit{65536, limits.maxUniformBufferRange, "maxUniformBufferRange"},
        Limit{16, limits.maxViewports, "maxViewports"},
        Limit{8, limits.maxColorAttachments, "maxColorAttachments"},
        Limit{8, limits.maxClipDistances, "maxClipDistances"},
    };

    for (const auto& [min, value, name] : limits_report) {
        if (value < min) {
            LOG_ERROR(Render_Vulkan, "{} has to be {} or greater but it is {}", name, min, value);
            suitable = false;
        }
    }

    // Return whether we were suitable.
    return suitable;
}

void Device::RemoveUnsuitableExtensions() {
    // VK_EXT_custom_border_color
    extensions.custom_border_color = features.custom_border_color.customBorderColors &&
                                     features.custom_border_color.customBorderColorWithoutFormat;
    RemoveExtensionFeatureIfUnsuitable(extensions.custom_border_color, features.custom_border_color,
                                       VK_EXT_CUSTOM_BORDER_COLOR_EXTENSION_NAME);

    // VK_EXT_depth_bias_control
    extensions.depth_bias_control =
        features.depth_bias_control.depthBiasControl &&
        features.depth_bias_control.leastRepresentableValueForceUnormRepresentation;
    RemoveExtensionFeatureIfUnsuitable(extensions.depth_bias_control, features.depth_bias_control,
                                       VK_EXT_DEPTH_BIAS_CONTROL_EXTENSION_NAME);

    // VK_EXT_depth_clip_control
    extensions.depth_clip_control = features.depth_clip_control.depthClipControl;
    RemoveExtensionFeatureIfUnsuitable(extensions.depth_clip_control, features.depth_clip_control,
                                       VK_EXT_DEPTH_CLIP_CONTROL_EXTENSION_NAME);

    // VK_EXT_extended_dynamic_state
    // The master setting Settings::values.enable_dynamic_state has final say.
    // If it's false, extensions.extended_dynamic_state would have been set to false earlier.
    // If it's true, we rely on hardware support.
    extensions.extended_dynamic_state = Settings::values.enable_dynamic_state.GetValue() &&
                                        extensions.extended_dynamic_state &&
                                        features.extended_dynamic_state.extendedDynamicState;
    RemoveExtensionFeatureIfUnsuitable(extensions.extended_dynamic_state,
                                       features.extended_dynamic_state,
                                       VK_EXT_EXTENDED_DYNAMIC_STATE_EXTENSION_NAME);

    // VK_EXT_extended_dynamic_state2
    // Similar logic for extended_dynamic_state2
    extensions.extended_dynamic_state2 = Settings::values.enable_dynamic_state.GetValue() &&
                                         extensions.extended_dynamic_state2 &&
                                         features.extended_dynamic_state2.extendedDynamicState2;
    // If the main toggle for EDS2 is false (either by setting or hw support), also make sub-features false.
    if (!features.extended_dynamic_state2.extendedDynamicState2) {
        features.extended_dynamic_state2.extendedDynamicState2LogicOp = VK_FALSE;
        features.extended_dynamic_state2.extendedDynamicState2PatchControlPoints = VK_FALSE;
    }
    RemoveExtensionFeatureIfUnsuitable(extensions.extended_dynamic_state2,
                                       features.extended_dynamic_state2,
                                       VK_EXT_EXTENDED_DYNAMIC_STATE_2_EXTENSION_NAME);

    // VK_EXT_extended_dynamic_state3
    dynamic_state3_blending =
        features.extended_dynamic_state3.extendedDynamicState3ColorBlendEnable &&
        features.extended_dynamic_state3.extendedDynamicState3ColorBlendEquation &&
        features.extended_dynamic_state3.extendedDynamicState3ColorWriteMask;
    dynamic_state3_enables =
        features.extended_dynamic_state3.extendedDynamicState3DepthClampEnable &&
        features.extended_dynamic_state3.extendedDynamicState3LogicOpEnable;

    extensions.extended_dynamic_state3 = dynamic_state3_blending || dynamic_state3_enables;
    dynamic_state3_blending = dynamic_state3_blending && extensions.extended_dynamic_state3;
    dynamic_state3_enables = dynamic_state3_enables && extensions.extended_dynamic_state3;
    RemoveExtensionFeatureIfUnsuitable(extensions.extended_dynamic_state3,
                                       features.extended_dynamic_state3,
                                       VK_EXT_EXTENDED_DYNAMIC_STATE_3_EXTENSION_NAME);

    // VK_EXT_provoking_vertex
    extensions.provoking_vertex =
        features.provoking_vertex.provokingVertexLast &&
        features.provoking_vertex.transformFeedbackPreservesProvokingVertex;
    RemoveExtensionFeatureIfUnsuitable(extensions.provoking_vertex, features.provoking_vertex,
                                       VK_EXT_PROVOKING_VERTEX_EXTENSION_NAME);

    // VK_KHR_shader_atomic_int64
    extensions.shader_atomic_int64 = features.shader_atomic_int64.shaderBufferInt64Atomics &&
                                     features.shader_atomic_int64.shaderSharedInt64Atomics;
    RemoveExtensionFeatureIfUnsuitable(extensions.shader_atomic_int64, features.shader_atomic_int64,
                                       VK_KHR_SHADER_ATOMIC_INT64_EXTENSION_NAME);

    // VK_EXT_shader_demote_to_helper_invocation
    extensions.shader_demote_to_helper_invocation =
        features.shader_demote_to_helper_invocation.shaderDemoteToHelperInvocation;
    RemoveExtensionFeatureIfUnsuitable(extensions.shader_demote_to_helper_invocation,
                                       features.shader_demote_to_helper_invocation,
                                       VK_EXT_SHADER_DEMOTE_TO_HELPER_INVOCATION_EXTENSION_NAME);

    // VK_EXT_subgroup_size_control
    extensions.subgroup_size_control =
        features.subgroup_size_control.subgroupSizeControl &&
        properties.subgroup_size_control.minSubgroupSize <= GuestWarpSize &&
        properties.subgroup_size_control.maxSubgroupSize >= GuestWarpSize;
    RemoveExtensionFeatureIfUnsuitable(extensions.subgroup_size_control,
                                       features.subgroup_size_control,
                                       VK_EXT_SUBGROUP_SIZE_CONTROL_EXTENSION_NAME);

    // VK_EXT_transform_feedback
    extensions.transform_feedback =
        features.transform_feedback.transformFeedback &&
        features.transform_feedback.geometryStreams &&
        properties.transform_feedback.maxTransformFeedbackStreams >= 4 &&
        properties.transform_feedback.maxTransformFeedbackBuffers > 0 &&
        properties.transform_feedback.transformFeedbackQueries &&
        properties.transform_feedback.transformFeedbackDraw;
    RemoveExtensionFeatureIfUnsuitable(extensions.transform_feedback, features.transform_feedback,
                                       VK_EXT_TRANSFORM_FEEDBACK_EXTENSION_NAME);

    // VK_EXT_vertex_input_dynamic_state
    extensions.vertex_input_dynamic_state =
        features.vertex_input_dynamic_state.vertexInputDynamicState;
    RemoveExtensionFeatureIfUnsuitable(extensions.vertex_input_dynamic_state,
                                       features.vertex_input_dynamic_state,
                                       VK_EXT_VERTEX_INPUT_DYNAMIC_STATE_EXTENSION_NAME);

    // VK_KHR_pipeline_executable_properties
    if (Settings::values.renderer_shader_feedback.GetValue()) {
        extensions.pipeline_executable_properties =
            features.pipeline_executable_properties.pipelineExecutableInfo;
        RemoveExtensionFeatureIfUnsuitable(extensions.pipeline_executable_properties,
                                           features.pipeline_executable_properties,
                                           VK_KHR_PIPELINE_EXECUTABLE_PROPERTIES_EXTENSION_NAME);
    } else {
        RemoveExtensionFeature(extensions.pipeline_executable_properties,
                               features.pipeline_executable_properties,
                               VK_KHR_PIPELINE_EXECUTABLE_PROPERTIES_EXTENSION_NAME);
    }

    // VK_KHR_workgroup_memory_explicit_layout
    extensions.workgroup_memory_explicit_layout =
        features.features.shaderInt16 &&
        features.workgroup_memory_explicit_layout.workgroupMemoryExplicitLayout &&
        features.workgroup_memory_explicit_layout.workgroupMemoryExplicitLayout8BitAccess &&
        features.workgroup_memory_explicit_layout.workgroupMemoryExplicitLayout16BitAccess &&
        features.workgroup_memory_explicit_layout.workgroupMemoryExplicitLayoutScalarBlockLayout;
    RemoveExtensionFeatureIfUnsuitable(extensions.workgroup_memory_explicit_layout,
                                       features.workgroup_memory_explicit_layout,
                                       VK_KHR_WORKGROUP_MEMORY_EXPLICIT_LAYOUT_EXTENSION_NAME);
}

void Device::SetupFamilies(VkSurfaceKHR surface) {
    const std::vector queue_family_properties = physical.GetQueueFamilyProperties();
    std::optional<u32> graphics;
    std::optional<u32> present;
    for (u32 index = 0; index < static_cast<u32>(queue_family_properties.size()); ++index) {
        if (graphics && (present || !surface)) {
            break;
        }
        const VkQueueFamilyProperties& queue_family = queue_family_properties[index];
        if (queue_family.queueCount == 0) {
            continue;
        }
        if (queue_family.queueFlags & VK_QUEUE_GRAPHICS_BIT) {
            graphics = index;
        }
        if (surface && physical.GetSurfaceSupportKHR(index, surface)) {
            present = index;
        }
    }
    if (!graphics) {
        LOG_ERROR(Render_Vulkan, "Device lacks a graphics queue");
        throw vk::Exception(VK_ERROR_FEATURE_NOT_PRESENT);
    }
    if (surface && !present) {
        LOG_ERROR(Render_Vulkan, "Device lacks a present queue");
        throw vk::Exception(VK_ERROR_FEATURE_NOT_PRESENT);
    }
    if (graphics) {
        graphics_family = *graphics;
    }
    if (present) {
        present_family = *present;
    }
}

u64 Device::GetDeviceMemoryUsage() const {
    VkPhysicalDeviceMemoryBudgetPropertiesEXT budget;
    budget.sType = VK_STRUCTURE_TYPE_PHYSICAL_DEVICE_MEMORY_BUDGET_PROPERTIES_EXT;
    budget.pNext = nullptr;
    physical.GetMemoryProperties(&budget);
    u64 result{};
    for (const size_t heap : valid_heap_memory) {
        result += budget.heapUsage[heap];
    }
    return result;
}

void Device::CollectPhysicalMemoryInfo() {
    // Calculate limits using memory budget
    VkPhysicalDeviceMemoryBudgetPropertiesEXT budget{};
    budget.sType = VK_STRUCTURE_TYPE_PHYSICAL_DEVICE_MEMORY_BUDGET_PROPERTIES_EXT;
    const auto mem_info =
        physical.GetMemoryProperties(extensions.memory_budget ? &budget : nullptr);
    const auto& mem_properties = mem_info.memoryProperties;
    const size_t num_properties = mem_properties.memoryHeapCount;
    device_access_memory = 0;
    u64 device_initial_usage = 0;
    u64 local_memory = 0;
    for (size_t element = 0; element < num_properties; ++element) {
        const bool is_heap_local =
            (mem_properties.memoryHeaps[element].flags & VK_MEMORY_HEAP_DEVICE_LOCAL_BIT) != 0;
        if (!is_integrated && !is_heap_local) {
            continue;
        }
        valid_heap_memory.push_back(element);
        if (is_heap_local) {
            local_memory += mem_properties.memoryHeaps[element].size;
        }
        if (extensions.memory_budget) {
            device_initial_usage += budget.heapUsage[element];
            device_access_memory += budget.heapBudget[element];
            continue;
        }
        device_access_memory += mem_properties.memoryHeaps[element].size;
    }
    if (!is_integrated) {
        const u64 reserve_memory = std::min<u64>(device_access_memory / 8, 1_GiB);
        device_access_memory -= reserve_memory;

        if (Settings::values.vram_usage_mode.GetValue() != Settings::VramUsageMode::Aggressive) {
            // Account for resolution scaling in memory limits
            const size_t normal_memory = 6_GiB;
            const size_t scaler_memory = 1_GiB * Settings::values.resolution_info.ScaleUp(1);
            device_access_memory =
                std::min<u64>(device_access_memory, normal_memory + scaler_memory);
        }

        return;
    }
    const s64 available_memory = static_cast<s64>(device_access_memory - device_initial_usage);
    device_access_memory = static_cast<u64>(std::max<s64>(
        std::min<s64>(available_memory - 8_GiB, 4_GiB), std::min<s64>(local_memory, 4_GiB)));
}

void Device::CollectToolingInfo() {
    if (!extensions.tooling_info) {
        return;
    }
    auto tools{physical.GetPhysicalDeviceToolProperties()};
    for (const VkPhysicalDeviceToolProperties& tool : tools) {
        const std::string_view name = tool.name;
        LOG_INFO(Render_Vulkan, "Attached debugging tool: {}", name);
        has_renderdoc = has_renderdoc || name == "RenderDoc";
        has_nsight_graphics = has_nsight_graphics || name == "NVIDIA Nsight Graphics";
    }
}

std::vector<VkDeviceQueueCreateInfo> Device::GetDeviceQueueCreateInfos() const {
    static constexpr float QUEUE_PRIORITY = 1.0f;

    std::unordered_set<u32> unique_queue_families{graphics_family, present_family};
    std::vector<VkDeviceQueueCreateInfo> queue_cis;
    queue_cis.reserve(unique_queue_families.size());

    for (const u32 queue_family : unique_queue_families) {
        auto& ci = queue_cis.emplace_back(VkDeviceQueueCreateInfo{
            .sType = VK_STRUCTURE_TYPE_DEVICE_QUEUE_CREATE_INFO,
            .pNext = nullptr,
            .flags = 0,
            .queueFamilyIndex = queue_family,
            .queueCount = 1,
            .pQueuePriorities = nullptr,
        });
        ci.pQueuePriorities = &QUEUE_PRIORITY;
    }

    return queue_cis;
}

} // namespace Vulkan<|MERGE_RESOLUTION|>--- conflicted
+++ resolved
@@ -1214,7 +1214,7 @@
         SetNext(next, features.var_name);                                                          \
     }
 
-<<<<<<< HEAD
+ vulkan-1.3-update
     FOR_EACH_VK_FEATURE_EXT(EXT_FEATURE_LINK);
 #undef EXT_FEATURE_LINK
 
@@ -1274,7 +1274,6 @@
     if (instance_version >= VK_API_VERSION_1_1) {
         FOR_EACH_VK_FEATURE_1_1(POPULATE_EXT_BOOL);
     }
-=======
     FOR_EACH_VK_FEATURE_1_1(FEATURE);
     FOR_EACH_VK_FEATURE_EXT(EXT_FEATURE);
 
@@ -1311,7 +1310,7 @@
         }
     }
 
->>>>>>> 98469b43
+ main
     if (instance_version >= VK_API_VERSION_1_2) {
         FOR_EACH_VK_FEATURE_1_2(POPULATE_EXT_BOOL);
     }
